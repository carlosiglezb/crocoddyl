--- conflicted
+++ resolved
@@ -23,17 +23,6 @@
     : Base(state, activation, boost::make_shared<ResidualModelControlGrav>(state)) {}
 
 template <typename Scalar>
-<<<<<<< HEAD
-CostModelControlGravTpl<Scalar>::CostModelControlGravTpl(boost::shared_ptr<StateMultibody> state,
-                                                         boost::shared_ptr<ActivationModelAbstract> activation,
-                                                         boost::shared_ptr<ActuationModelAbstract> actuation_model)
-    : Base(state, activation, boost::make_shared<ResidualModelControlGrav>(state, actuation_model->get_nu())) {
-  std::cerr << "Deprecated CostModelControlGrav constructor: Use constructor without actuation model" << std::endl;
-}
-
-template <typename Scalar>
-=======
->>>>>>> cba41d10
 CostModelControlGravTpl<Scalar>::CostModelControlGravTpl(boost::shared_ptr<StateMultibody> state, const std::size_t nu)
     : Base(state, boost::make_shared<ResidualModelControlGrav>(state, nu)) {}
 
@@ -42,16 +31,6 @@
     : Base(state, boost::make_shared<ResidualModelControlGrav>(state)) {}
 
 template <typename Scalar>
-<<<<<<< HEAD
-CostModelControlGravTpl<Scalar>::CostModelControlGravTpl(boost::shared_ptr<StateMultibody> state,
-                                                         boost::shared_ptr<ActuationModelAbstract> actuation_model)
-    : Base(state, boost::make_shared<ResidualModelControlGrav>(state, actuation_model->get_nu())) {
-  std::cerr << "Deprecated CostModelControlGrav constructor: Use constructor without actuation model" << std::endl;
-}
-
-template <typename Scalar>
-=======
->>>>>>> cba41d10
 CostModelControlGravTpl<Scalar>::~CostModelControlGravTpl() {}
 
 template <typename Scalar>
