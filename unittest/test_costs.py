<<<<<<< HEAD
import numpy as np
=======
from crocoddyl import CostModelNumDiff
from crocoddyl import m2a, a2m, absmax
from testutils import assertNumDiff, NUMDIFF_MODIFIER
>>>>>>> 7e160284
import pinocchio
from crocoddyl import (ActionModelNumDiff, ActivationModelInequality, ActivationModelWeightedQuad, CostModelCoM,
                       CostModelControl, CostModelFramePlacement, CostModelFrameTranslation, CostModelFrameVelocity,
                       CostModelFrameVelocityLinear, CostModelNumDiff, CostModelState, CostModelSum,
                       DifferentialActionModelFullyActuated, DifferentialActionModelNumDiff,
                       IntegratedActionModelEuler, ShootingProblem, SolverDDP, SolverKKT, StatePinocchio, a2m, absmax,
                       loadTalosArm, m2a)
from numpy.linalg import norm
from pinocchio.utils import rand, zero

robot = loadTalosArm()
qmin = robot.model.lowerPositionLimit
qmin[:7] = -1
robot.model.lowerPositionLimit = qmin
qmax = robot.model.upperPositionLimit
qmax[:7] = 1
robot.model.upperPositionLimit = qmax
rmodel = robot.model
rdata = rmodel.createData()

q = pinocchio.randomConfiguration(rmodel)
v = rand(rmodel.nv)
x = m2a(np.concatenate([q, v]))
u = m2a(rand(rmodel.nv))

costModel = CostModelFrameTranslation(rmodel, rmodel.getFrameId('gripper_left_fingertip_2_link'),
                                      np.array([.5, .4, .3]))

costData = costModel.createData(rdata)

pinocchio.forwardKinematics(rmodel, rdata, q, v)
pinocchio.computeJointJacobians(rmodel, rdata, q)
pinocchio.updateFramePlacements(rmodel, rdata)

costModel.calcDiff(costData, x, u)

costModelND = CostModelNumDiff(
    costModel,
    StatePinocchio(rmodel),
    withGaussApprox=True,
    reevals=[
        lambda m, d, x, u: pinocchio.forwardKinematics(m, d, a2m(
            x[:rmodel.nq]), a2m(x[rmodel.nq:])), lambda m, d, x, u: pinocchio.computeJointJacobians(
                m, d, a2m(x[:rmodel.nq])), lambda m, d, x, u: pinocchio.updateFramePlacements(m, d)
    ])
costDataND = costModelND.createData(rdata)

costModelND.calcDiff(costDataND, x, u)

<<<<<<< HEAD
assert (absmax(costData.Lx - costDataND.Lx) < 1e2 * costModelND.disturbance)
assert (absmax(costData.Lu - costDataND.Lu) < 1e2 * costModelND.disturbance)
assert (absmax(costData.Lxx - costDataND.Lxx) < 1e2 * costModelND.disturbance)
assert (absmax(costData.Lxu - costDataND.Lxu) < 1e2 * costModelND.disturbance)
assert (absmax(costData.Luu - costDataND.Luu) < 1e2 * costModelND.disturbance)
=======
assertNumDiff(costData.Lx, costDataND.Lx, NUMDIFF_MODIFIER*costModelND.disturbance) # threshold was 1e-4, is now 2.11e-4 (see assertNumDiff.__doc__)
assertNumDiff(costData.Lu, costDataND.Lu, NUMDIFF_MODIFIER*costModelND.disturbance) # threshold was 1e-4, is now 2.11e-4 (see assertNumDiff.__doc__)
assertNumDiff(costData.Lxx, costDataND.Lxx, NUMDIFF_MODIFIER*costModelND.disturbance) # threshold was 1e-4, is now 2.11e-4 (see assertNumDiff.__doc__)
assertNumDiff(costData.Lxu, costDataND.Lxu, NUMDIFF_MODIFIER*costModelND.disturbance) # threshold was 1e-4, is now 2.11e-4 (see assertNumDiff.__doc__)
assertNumDiff(costData.Luu, costDataND.Luu, NUMDIFF_MODIFIER*costModelND.disturbance) # threshold was 1e-4, is now 2.11e-4 (see assertNumDiff.__doc__)
>>>>>>> 7e160284

q = pinocchio.randomConfiguration(rmodel)
v = rand(rmodel.nv)
x = m2a(np.concatenate([q, v]))
u = m2a(rand(rmodel.nv))

costModel = CostModelFrameVelocity(rmodel, rmodel.getFrameId('gripper_left_fingertip_2_link'))
costData = costModel.createData(rdata)

pinocchio.forwardKinematics(rmodel, rdata, q, v)
pinocchio.computeForwardKinematicsDerivatives(rmodel, rdata, q, v, zero(rmodel.nv))
pinocchio.updateFramePlacements(rmodel, rdata)

costModel.calcDiff(costData, x, u)

costModelND = CostModelNumDiff(
    costModel,
    StatePinocchio(rmodel),
    withGaussApprox=True,
    reevals=[
        lambda m, d, x, u: pinocchio.forwardKinematics(m, d, a2m(x[:rmodel.nq]), a2m(x[rmodel.nq:])), lambda m, d, x,
        u: pinocchio.computeForwardKinematicsDerivatives(m, d, a2m(x[:rmodel.nq]), a2m(x[rmodel.nq:]), zero(rmodel.nv)
                                                         ), lambda m, d, x, u: pinocchio.updateFramePlacements(m, d)
    ])
costDataND = costModelND.createData(rdata)

costModelND.calcDiff(costDataND, x, u)

<<<<<<< HEAD
assert (absmax(costData.Lx - costDataND.Lx) < 1e2 * costModelND.disturbance)
assert (absmax(costData.Lu - costDataND.Lu) < 1e2 * costModelND.disturbance)
assert (absmax(costData.Lxx - costDataND.Lxx) < 1e2 * costModelND.disturbance)
assert (absmax(costData.Lxu - costDataND.Lxu) < 1e2 * costModelND.disturbance)
assert (absmax(costData.Luu - costDataND.Luu) < 1e2 * costModelND.disturbance)
=======
assertNumDiff(costData.Lx, costDataND.Lx, NUMDIFF_MODIFIER*costModelND.disturbance) # threshold was 2.11e-6, is now 2.11e-4 (see assertNumDiff.__doc__)
assertNumDiff(costData.Lu, costDataND.Lu, NUMDIFF_MODIFIER*costModelND.disturbance) # threshold was 2.11e-6, is now 2.11e-4 (see assertNumDiff.__doc__)
assertNumDiff(costData.Lxx, costDataND.Lxx, NUMDIFF_MODIFIER*costModelND.disturbance) # threshold was 2.11e-6, is now 2.11e-4 (see assertNumDiff.__doc__)
assertNumDiff(costData.Lxu, costDataND.Lxu, NUMDIFF_MODIFIER*costModelND.disturbance) # threshold was 2.11e-6, is now 2.11e-4 (see assertNumDiff.__doc__)
assertNumDiff(costData.Luu, costDataND.Luu, NUMDIFF_MODIFIER*costModelND.disturbance) # threshold was 2.11e-6, is now 2.11e-4 (see assertNumDiff.__doc__)
>>>>>>> 7e160284

q = pinocchio.randomConfiguration(rmodel)
v = rand(rmodel.nv)
x = m2a(np.concatenate([q, v]))
u = m2a(rand(rmodel.nv))

costModel = CostModelFrameVelocityLinear(rmodel, rmodel.getFrameId('gripper_left_fingertip_2_link'))
costData = costModel.createData(rdata)

pinocchio.forwardKinematics(rmodel, rdata, q, v)
pinocchio.computeForwardKinematicsDerivatives(rmodel, rdata, q, v, zero(rmodel.nv))
pinocchio.updateFramePlacements(rmodel, rdata)

costModel.calcDiff(costData, x, u)

costModelND = CostModelNumDiff(
    costModel,
    StatePinocchio(rmodel),
    withGaussApprox=True,
    reevals=[
        lambda m, d, x, u: pinocchio.forwardKinematics(m, d, a2m(x[:rmodel.nq]), a2m(x[rmodel.nq:])), lambda m, d, x,
        u: pinocchio.computeForwardKinematicsDerivatives(m, d, a2m(x[:rmodel.nq]), a2m(x[rmodel.nq:]), zero(rmodel.nv)
                                                         ), lambda m, d, x, u: pinocchio.updateFramePlacements(m, d)
    ])
costDataND = costModelND.createData(rdata)

costModelND.calcDiff(costDataND, x, u)

<<<<<<< HEAD
assert (absmax(costData.Lx - costDataND.Lx) < 1e2 * costModelND.disturbance)
assert (absmax(costData.Lu - costDataND.Lu) < 1e2 * costModelND.disturbance)
assert (absmax(costData.Lxx - costDataND.Lxx) < 1e2 * costModelND.disturbance)
assert (absmax(costData.Lxu - costDataND.Lxu) < 1e2 * costModelND.disturbance)
assert (absmax(costData.Luu - costDataND.Luu) < 1e2 * costModelND.disturbance)
=======
assertNumDiff(costData.Lx, costDataND.Lx, NUMDIFF_MODIFIER*costModelND.disturbance) # threshold was 1e-4, is now 2.11e-4 (see assertNumDiff.__doc__)
assertNumDiff(costData.Lu, costDataND.Lu, NUMDIFF_MODIFIER*costModelND.disturbance) # threshold was 1e-4, is now 2.11e-4 (see assertNumDiff.__doc__)
assertNumDiff(costData.Lxx, costDataND.Lxx, NUMDIFF_MODIFIER*costModelND.disturbance) # threshold was 1e-4, is now 2.11e-4 (see assertNumDiff.__doc__)
assertNumDiff(costData.Lxu, costDataND.Lxu, NUMDIFF_MODIFIER*costModelND.disturbance) # threshold was 1e-4, is now 2.11e-4 (see assertNumDiff.__doc__)
assertNumDiff(costData.Luu, costDataND.Luu, NUMDIFF_MODIFIER*costModelND.disturbance) # threshold was 1e-4, is now 2.11e-4 (see assertNumDiff.__doc__)
>>>>>>> 7e160284

q = pinocchio.randomConfiguration(rmodel)
v = rand(rmodel.nv)
x = m2a(np.concatenate([q, v]))
u = m2a(rand(rmodel.nv))

costModel = CostModelFramePlacement(rmodel, rmodel.getFrameId('gripper_left_fingertip_2_link'),
                                    pinocchio.SE3(pinocchio.SE3.Random().rotation,
                                                  np.matrix([.5, .4, .3]).T))

costData = costModel.createData(rdata)

pinocchio.forwardKinematics(rmodel, rdata, q, v)
pinocchio.computeJointJacobians(rmodel, rdata, q)
pinocchio.updateFramePlacements(rmodel, rdata)

costModel.calcDiff(costData, x, u)

<<<<<<< HEAD
costModelND = CostModelNumDiff(
    costModel,
    StatePinocchio(rmodel),
    withGaussApprox=True,
    reevals=[
        lambda m, d, x, u: pinocchio.forwardKinematics(m, d, a2m(
            x[:rmodel.nq]), a2m(x[rmodel.nq:])), lambda m, d, x, u: pinocchio.computeJointJacobians(
                m, d, a2m(x[:rmodel.nq])), lambda m, d, x, u: pinocchio.updateFramePlacements(m, d)
    ])
costDataND = costModelND.createData(rdata)
=======
assertNumDiff(costData.Lx,costDataND.Lx, NUMDIFF_MODIFIER*costModelND.disturbance) # threshold was 1e-4, is now 2.11e-4 (see assertNumDiff.__doc__)
assertNumDiff(costData.Lu,costDataND.Lu, NUMDIFF_MODIFIER*costModelND.disturbance) # threshold was 1e-4, is now 2.11e-4 (see assertNumDiff.__doc__)
assertNumDiff(costData.Lxx,costDataND.Lxx, NUMDIFF_MODIFIER*costModelND.disturbance) # threshold was 1e-4, is now 2.11e-4 (see assertNumDiff.__doc__)
assertNumDiff(costData.Lxu,costDataND.Lxu, NUMDIFF_MODIFIER*costModelND.disturbance) # threshold was 1e-4, is now 2.11e-4 (see assertNumDiff.__doc__)
assertNumDiff(costData.Luu,costDataND.Luu, NUMDIFF_MODIFIER*costModelND.disturbance) # threshold was 1e-4, is now 2.11e-4 (see assertNumDiff.__doc__)
>>>>>>> 7e160284

costModelND.calcDiff(costDataND, x, u)

assert (absmax(costData.Lx - costDataND.Lx) < 1e2 * costModelND.disturbance)
assert (absmax(costData.Lu - costDataND.Lu) < 1e2 * costModelND.disturbance)
assert (absmax(costData.Lxx - costDataND.Lxx) < 1e2 * costModelND.disturbance)
assert (absmax(costData.Lxu - costDataND.Lxu) < 1e2 * costModelND.disturbance)
assert (absmax(costData.Luu - costDataND.Luu) < 1e2 * costModelND.disturbance)

q = pinocchio.randomConfiguration(rmodel)
v = rand(rmodel.nv)
x = m2a(np.concatenate([q, v]))
u = m2a(rand(rmodel.nv))

costModel = CostModelCoM(rmodel, np.array([.5, .4, .3]))

costData = costModel.createData(rdata)

pinocchio.jacobianCenterOfMass(rmodel, rdata, q, False)

costModel.calcDiff(costData, x, u)

<<<<<<< HEAD
costModelND = CostModelNumDiff(
    costModel,
    StatePinocchio(rmodel),
    withGaussApprox=True,
    reevals=[lambda m, d, x, u: pinocchio.jacobianCenterOfMass(m, d, a2m(x[:rmodel.nq]), False)])
costDataND = costModelND.createData(rdata)
=======
assertNumDiff(costData.Lx, costDataND.Lx, NUMDIFF_MODIFIER*costModelND.disturbance) # threshold was 1e-3, is now 2.11e-4 (see assertNumDiff.__doc__)
assertNumDiff(costData.Lu, costDataND.Lu, NUMDIFF_MODIFIER*costModelND.disturbance) # threshold was 1e-3, is now 2.11e-4 (see assertNumDiff.__doc__)
assertNumDiff(costData.Lxx, costDataND.Lxx, NUMDIFF_MODIFIER*costModelND.disturbance) # threshold was 1e-3, is now 2.11e-4 (see assertNumDiff.__doc__)
assertNumDiff(costData.Lxu, costDataND.Lxu, NUMDIFF_MODIFIER*costModelND.disturbance) # threshold was 1e-3, is now 2.11e-4 (see assertNumDiff.__doc__)
assertNumDiff(costData.Luu, costDataND.Luu, NUMDIFF_MODIFIER*costModelND.disturbance) # threshold was 1e-3, is now 2.11e-4 (see assertNumDiff.__doc__)
>>>>>>> 7e160284

costModelND.calcDiff(costDataND, x, u)

assert (absmax(costData.Lx - costDataND.Lx) < 1e2 * costModelND.disturbance)
assert (absmax(costData.Lu - costDataND.Lu) < 1e2 * costModelND.disturbance)
assert (absmax(costData.Lxx - costDataND.Lxx) < 1e2 * costModelND.disturbance)
assert (absmax(costData.Lxu - costDataND.Lxu) < 1e2 * costModelND.disturbance)
assert (absmax(costData.Luu - costDataND.Luu) < 1e2 * costModelND.disturbance)

X = StatePinocchio(rmodel)
q = pinocchio.randomConfiguration(rmodel)
v = rand(rmodel.nv)
x = m2a(np.concatenate([q, v]))
u = m2a(rand(rmodel.nv))
act = ActivationModelWeightedQuad(weights=np.array([2] * rmodel.nv + [.5] * rmodel.nv))
costModel = CostModelState(rmodel, X, X.rand(), activation=act)
costData = costModel.createData(rdata)
costModel.calcDiff(costData, x, u)

costModelND = CostModelNumDiff(costModel, X, withGaussApprox=True, reevals=[])
costDataND = costModelND.createData(rdata)
costModelND.calcDiff(costDataND, x, u)

<<<<<<< HEAD
assert (absmax(costData.Lx - costDataND.Lx) < 1e2 * costModelND.disturbance)
assert (absmax(costData.Lu - costDataND.Lu) < 1e2 * costModelND.disturbance)
# assert( absmax(costData.Lxx-costDataND.Lxx) < 1e2*costModelND.disturbance )
# assert( absmax(costData.Lxu-costDataND.Lxu) < 1e2*costModelND.disturbance )
# assert( absmax(costData.Luu-costDataND.Luu) < 1e2*costModelND.disturbance )
=======
assertNumDiff(costData.Lx, costDataND.Lx, NUMDIFF_MODIFIER*costModelND.disturbance) # threshold was 1e-4, is now 2.11e-4 (see assertNumDiff.__doc__)
assertNumDiff(costData.Lu, costDataND.Lu, NUMDIFF_MODIFIER*costModelND.disturbance) # threshold was 1e-4, is now 2.11e-4 (see assertNumDiff.__doc__)
assertNumDiff(costData.Lxx, costDataND.Lxx*costModel.activation.weights,
              NUMDIFF_MODIFIER*costModelND.disturbance) # threshold was 1e-4, is now 2.11e-4 (see assertNumDiff.__doc__)
assertNumDiff(costData.Lxu, costDataND.Lxu, NUMDIFF_MODIFIER*costModelND.disturbance) # threshold was 1e-4, is now 2.11e-4 (see assertNumDiff.__doc__)
assertNumDiff(costData.Luu, costDataND.Luu, NUMDIFF_MODIFIER*costModelND.disturbance) # threshold was 1e-4, is now 2.11e-4 (see assertNumDiff.__doc__)
>>>>>>> 7e160284

X = StatePinocchio(rmodel)
q = a2m(np.random.rand(rmodel.nq))  # random value between 0 and 1
u = m2a(np.random.rand(rmodel.nv))  # random value between 0 and 1
v = a2m(np.random.rand(rmodel.nv))

x = m2a(np.concatenate([q, v]))

lowerLimit = np.array([
    0.3,
] * (rmodel.nq + rmodel.nv))
upperLimit = np.array([
    0.7,
] * (rmodel.nq + rmodel.nv))
act_ineq = ActivationModelInequality(lowerLimit=lowerLimit, upperLimit=upperLimit, beta=1.0)
costModel = CostModelState(rmodel, X, ref=X.zero(), activation=act_ineq)

costData = costModel.createData(rdata)
costModel.calc(costData, x, u)

costModel.calcDiff(costData, x, u)

costModelND = CostModelNumDiff(costModel, X, withGaussApprox=True, reevals=[])
costDataND = costModelND.createData(rdata)
costModelND.calcDiff(costDataND, x, u)

<<<<<<< HEAD
assert (absmax(costData.Lx - costDataND.Lx) < 1e2 * costModelND.disturbance)
assert (absmax(costData.Lu - costDataND.Lu) < 1e2 * costModelND.disturbance)
# Check that the cost derivative is zero if q>=lower and q<=upper
# and that cost is positive if q<lower or q>upper
lowersafe = m2a(x) >= lowerLimit
uppersafe = m2a(x) <= upperLimit
=======
assertNumDiff(costData.Lx, costDataND.Lx, NUMDIFF_MODIFIER*costModelND.disturbance) # threshold was 1e-4, is now 2.11e-4 (see assertNumDiff.__doc__)
assertNumDiff(costData.Lu, costDataND.Lu, NUMDIFF_MODIFIER*costModelND.disturbance) # threshold was 1e-4, is now 2.11e-4 (see assertNumDiff.__doc__)
#Check that the cost derivative is zero if q>=lower and q<=upper
#and that cost is positive if q<lower or q>upper
lowersafe = m2a(x)>=lowerLimit; uppersafe = m2a(x)<=upperLimit
>>>>>>> 7e160284

assert ((costData.Lx[lowersafe & uppersafe] == 0.).all())
assert ((costData.Lx[~lowersafe & ~uppersafe] != 0.).all())

<<<<<<< HEAD
# assert( absmax(costData.L-costDataND.L) < 1e-3 )
# --------------------------Check Inf joint limits
=======
assert((costData.Lxx.diagonal()[~lowersafe]==1.).all())
assert((costData.Lxx.diagonal()[~uppersafe]==1.).all())
assert((costData.Lxx.diagonal()[uppersafe & lowersafe]==0.).all())
#--------------------------Check Inf joint limits
>>>>>>> 7e160284

lowerLimit[:rmodel.nq] = -np.inf  # inf position lower limit
upperLimit[-rmodel.nv:] = np.inf  # inf velocity upper limit
act_ineq = ActivationModelInequality(lowerLimit=lowerLimit, upperLimit=upperLimit, beta=None)

costModel = CostModelState(rmodel, X, ref=X.zero(), activation=act_ineq)

costData = costModel.createData(rdata)
costModel.calc(costData, x, u)

costModel.calcDiff(costData, x, u)

<<<<<<< HEAD
costModelND = CostModelNumDiff(costModel, X, withGaussApprox=True, reevals=[])
costDataND = costModelND.createData(rdata)
costModelND.calcDiff(costDataND, x, u)
=======
assertNumDiff(costData.Lx, costDataND.Lx, NUMDIFF_MODIFIER*costModelND.disturbance) # threshold was 1e-4, is now 2.11e-4 (see assertNumDiff.__doc__)
assertNumDiff(costData.Lu, costDataND.Lu, NUMDIFF_MODIFIER*costModelND.disturbance) # threshold was 1e-4, is now 2.11e-4 (see assertNumDiff.__doc__)
#Check that the cost derivative is zero if q>=lower and q<=upper
#and that cost is positive if q<lower or q>upper
lowersafe = m2a(x)>=lowerLimit; uppersafe = m2a(x)<=upperLimit
>>>>>>> 7e160284

assert (absmax(costData.Lx - costDataND.Lx) < 1e2 * costModelND.disturbance)
assert (absmax(costData.Lu - costDataND.Lu) < 1e2 * costModelND.disturbance)
# Check that the cost derivative is zero if q>=lower and q<=upper
# and that cost is positive if q<lower or q>upper
lowersafe = m2a(x) >= lowerLimit
uppersafe = m2a(x) <= upperLimit

assert ((costData.Lx[lowersafe & uppersafe] == 0.).all())
assert ((costData.Lx[~lowersafe & ~uppersafe] != 0.).all())

<<<<<<< HEAD
=======
# --------------------------------------------------------------
from crocoddyl import CostModelControl

  
>>>>>>> 7e160284
X = StatePinocchio(rmodel)
q = pinocchio.randomConfiguration(rmodel)
v = rand(rmodel.nv)
x = m2a(np.concatenate([q, v]))
u = m2a(rand(rmodel.nv))

costModel = CostModelControl(rmodel)
costData = costModel.createData(rdata)
costModel.calcDiff(costData, x, u)

costModelND = CostModelNumDiff(costModel, StatePinocchio(rmodel), withGaussApprox=True)
costDataND = costModelND.createData(rdata)
costModelND.calcDiff(costDataND, x, u)

<<<<<<< HEAD
assert (absmax(costData.Lx - costDataND.Lx) < 1e2 * costModelND.disturbance)
assert (absmax(costData.Lu - costDataND.Lu) < 1e2 * costModelND.disturbance)
assert (absmax(costData.Lxx - costDataND.Lxx) < 1e2 * costModelND.disturbance)
assert (absmax(costData.Lxu - costDataND.Lxu) < 1e2 * costModelND.disturbance)
assert (absmax(costData.Luu - costDataND.Luu) < 1e2 * costModelND.disturbance)
=======
assertNumDiff(costData.Lx, costDataND.Lx, NUMDIFF_MODIFIER*costModelND.disturbance) # threshold was 1e-4, is now 2.11e-4 (see assertNumDiff.__doc__)
assertNumDiff(costData.Lu, costDataND.Lu, NUMDIFF_MODIFIER*costModelND.disturbance) # threshold was 1e-4, is now 2.11e-4 (see assertNumDiff.__doc__)
assertNumDiff(costData.Lxx, costDataND.Lxx, NUMDIFF_MODIFIER*costModelND.disturbance) # threshold was 1e-4, is now 2.11e-4 (see assertNumDiff.__doc__)
assertNumDiff(costData.Lxu, costDataND.Lxu, NUMDIFF_MODIFIER*costModelND.disturbance) # threshold was 1e-4, is now 2.11e-4 (see assertNumDiff.__doc__)
assertNumDiff(costData.Luu, costDataND.Luu, NUMDIFF_MODIFIER*costModelND.disturbance) # threshold was 1e-4, is now 2.11e-4 (see assertNumDiff.__doc__)



# --------------------------------------------------------------
from crocoddyl import CostModelSum

>>>>>>> 7e160284

X = StatePinocchio(rmodel)
q = pinocchio.randomConfiguration(rmodel)
v = rand(rmodel.nv)
x = m2a(np.concatenate([q, v]))
u = m2a(rand(rmodel.nv))
act1 = ActivationModelWeightedQuad(weights=np.array([
    1.,
] * x.size))
cost1 = CostModelFrameTranslation(rmodel, rmodel.getFrameId('gripper_left_fingertip_2_link'), np.array([.5, .4, .3]))
cost2 = CostModelState(rmodel, X, X.rand(), activation=act1)
cost3 = CostModelControl(rmodel)

costModel = CostModelSum(rmodel)
costModel.addCost("pos", cost1, 10)
costModel.addCost("regx", cost2, .1)
costModel.addCost("regu", cost3, .01)
costData = costModel.createData(rdata)

<<<<<<< HEAD
pinocchio.forwardKinematics(rmodel, rdata, q, v)
pinocchio.computeJointJacobians(rmodel, rdata, q)
pinocchio.updateFramePlacements(rmodel, rdata)
costModel.calcDiff(costData, x, u)

costModelND = CostModelNumDiff(
    costModel,
    StatePinocchio(rmodel),
    withGaussApprox=True,
    reevals=[
        lambda m, d, x, u: pinocchio.forwardKinematics(m, d, a2m(
            x[:rmodel.nq]), a2m(x[rmodel.nq:])), lambda m, d, x, u: pinocchio.computeJointJacobians(
                m, d, a2m(x[:rmodel.nq])), lambda m, d, x, u: pinocchio.updateFramePlacements(m, d)
    ])
costDataND = costModelND.createData(rdata)
costModelND.calcDiff(costDataND, x, u)

assert (absmax(costData.Lx - costDataND.Lx) < 1e2 * costModelND.disturbance)
assert (absmax(costData.Lu - costDataND.Lu) < 1e2 * costModelND.disturbance)
assert (absmax(costData.Lxx - costDataND.Lxx) < 1e2 * costModelND.disturbance)
assert (absmax(costData.Lxu - costDataND.Lxu) < 1e2 * costModelND.disturbance)
assert (absmax(costData.Luu - costDataND.Luu) < 1e2 * costModelND.disturbance)
=======
pinocchio.forwardKinematics(rmodel,rdata,q,v)
pinocchio.computeJointJacobians(rmodel,rdata,q)
pinocchio.updateFramePlacements(rmodel,rdata)
costModel.calcDiff(costData,x,u)

costModelND = CostModelNumDiff(costModel,StatePinocchio(rmodel),withGaussApprox=True,
                               reevals = [ lambda m,d,x,u: pinocchio.forwardKinematics(m,d,a2m(x[:rmodel.nq]),a2m(x[rmodel.nq:])),
                                           lambda m,d,x,u: pinocchio.computeJointJacobians(m,d,a2m(x[:rmodel.nq])),
                                           lambda m,d,x,u: pinocchio.updateFramePlacements(m,d) ])
costDataND  = costModelND.createData(rdata)
costModelND.calcDiff(costDataND,x,u)

assertNumDiff(costData.Lx, costDataND.Lx, NUMDIFF_MODIFIER*costModelND.disturbance) # threshold was 1e-4, is now 2.11e-4 (see assertNumDiff.__doc__)
assertNumDiff(costData.Lu, costDataND.Lu, NUMDIFF_MODIFIER*costModelND.disturbance) # threshold was 1e-4, is now 2.11e-4 (see assertNumDiff.__doc__)
assertNumDiff(costData.Lxx, costDataND.Lxx, NUMDIFF_MODIFIER*costModelND.disturbance) # threshold was 1e-4, is now 2.11e-4 (see assertNumDiff.__doc__)
assertNumDiff(costData.Lxu, costDataND.Lxu, NUMDIFF_MODIFIER*costModelND.disturbance) # threshold was 1e-4, is now 2.11e-4 (see assertNumDiff.__doc__)
assertNumDiff(costData.Luu, costDataND.Luu, NUMDIFF_MODIFIER*costModelND.disturbance) # threshold was 1e-4, is now 2.11e-4 (see assertNumDiff.__doc__)
>>>>>>> 7e160284


class DifferentialActionModelPositioning(DifferentialActionModelFullyActuated):
    def __init__(self, pinocchioModel, frameName='gripper_left_fingertip_2_link'):
        costModel = CostModelSum(pinocchioModel)
        DifferentialActionModelFullyActuated.__init__(self, pinocchioModel, costModel)
        self.costs.addCost(
            name="pos",
            weight=10,
            cost=CostModelFrameTranslation(pinocchioModel, pinocchioModel.getFrameId(frameName), np.array([.5, .4,
                                                                                                           .3])))
        self.costs.addCost(
            name="regx",
            weight=0.1,
            cost=CostModelState(pinocchioModel, self.State, self.State.zero(), activation=act1))
        self.costs.addCost(name="regu", weight=0.01, cost=CostModelControl(pinocchioModel))


q = m2a(pinocchio.randomConfiguration(rmodel))
v = np.random.rand(rmodel.nv) * 2 - 1
x = np.concatenate([q, v])
u = np.random.rand(rmodel.nv) * 2 - 1

model = DifferentialActionModelPositioning(rmodel)
data = model.createData()

a, _ = model.calc(data, x, u)
model.calcDiff(data, x, u)

mnum = DifferentialActionModelNumDiff(model, withGaussApprox=True)
dnum = mnum.createData()

<<<<<<< HEAD
model.calcDiff(data, x, u)
mnum.calcDiff(dnum, x, u)
thr = 1e-2
assert (norm(data.Fx - dnum.Fx) < thr)
assert (norm(data.Fu - dnum.Fu) < thr)
assert (norm(data.Rx - dnum.Rx) < thr)
assert (norm(data.Ru - dnum.Ru) < thr)
=======
model.calcDiff(data,x,u)
mnum.calcDiff(dnum,x,u)
assertNumDiff(data.Fx, dnum.Fx, NUMDIFF_MODIFIER*mnum.disturbance)# threshold was 1e-4, is now 2.11e-4 (see assertNumDiff.__doc__)
assertNumDiff(data.Fu, dnum.Fu, NUMDIFF_MODIFIER*mnum.disturbance)# threshold was 1e-4, is now 2.11e-4 (see assertNumDiff.__doc__)
assertNumDiff(data.Rx, dnum.Rx, NUMDIFF_MODIFIER*mnum.disturbance)# threshold was 1e-4, is now 2.11e-4 (see assertNumDiff.__doc__)
assertNumDiff(data.Ru, dnum.Ru, NUMDIFF_MODIFIER*mnum.disturbance)# threshold was 1e-4, is now 2.11e-4 (see assertNumDiff.__doc__)


# --- INTEGRATION ---
from crocoddyl import IntegratedActionDataEuler, IntegratedActionModelEuler
>>>>>>> 7e160284

dmodel = DifferentialActionModelPositioning(rmodel)
ddata = dmodel.createData()
model = IntegratedActionModelEuler(dmodel)
data = model.createData()

x = model.State.zero()
u = np.zeros(model.nu)
xn, c = model.calc(data, x, u)

model.timeStep = 1
model.differential.costs
for k in model.differential.costs.costs.keys():
    model.differential.costs[k].weight = 1

model.calcDiff(data, x, u)

mnum = ActionModelNumDiff(model, withGaussApprox=True)
dnum = mnum.createData()

<<<<<<< HEAD
mnum.calcDiff(dnum, x, u)
assert (norm(data.Fx - dnum.Fx) < 1e2 * mnum.disturbance)
assert (norm(data.Fu - dnum.Fu) < 1e2 * mnum.disturbance)
assert (norm(data.Lx - dnum.Lx) < 1e2 * mnum.disturbance)
assert (norm(data.Lu - dnum.Lu) < 1e2 * mnum.disturbance)
assert (norm(dnum.Lxx - data.Lxx) < 1e2 * mnum.disturbance)
assert (norm(dnum.Lxu - data.Lxu) < 1e2 * mnum.disturbance)
assert (norm(dnum.Luu - data.Luu) < 1e2 * mnum.disturbance)
=======
mnum.calcDiff(dnum,x,u)
assertNumDiff(data.Fx, dnum.Fx, NUMDIFF_MODIFIER*mnum.disturbance) # threshold was 3.16e-2, is now 2.11e-4 (see assertNumDiff.__doc__)
assertNumDiff(data.Fu, dnum.Fu, NUMDIFF_MODIFIER*mnum.disturbance) # threshold was 3.16e-2, is now 2.11e-4 (see assertNumDiff.__doc__)
assertNumDiff(data.Lx, dnum.Lx, NUMDIFF_MODIFIER*mnum.disturbance) # threshold was 3.16e-2, is now 2.11e-4 (see assertNumDiff.__doc__)
assertNumDiff(data.Lu, dnum.Lu, NUMDIFF_MODIFIER*mnum.disturbance) # threshold was 3.16e-2, is now 2.11e-4 (see assertNumDiff.__doc__)
assertNumDiff(dnum.Lxx, data.Lxx, NUMDIFF_MODIFIER*mnum.disturbance) # threshold was 3.16e-2, is now 2.11e-4 (see assertNumDiff.__doc__)
assertNumDiff(dnum.Lxu, data.Lxu, NUMDIFF_MODIFIER*mnum.disturbance) # threshold was 3.16e-2, is now 2.11e-4 (see assertNumDiff.__doc__)
assertNumDiff(dnum.Luu, data.Luu, NUMDIFF_MODIFIER*mnum.disturbance) # threshold was 3.16e-2, is now 2.11e-4 (see assertNumDiff.__doc__)


>>>>>>> 7e160284

# -------------------------------------------------------------------------------
# -------------------------------------------------------------------------------
# -------------------------------------------------------------------------------
# --- DDP FOR THE ARM ---
dmodel = DifferentialActionModelPositioning(rmodel)
model = IntegratedActionModelEuler(dmodel)

problem = ShootingProblem(model.State.zero() + 1, [model], model)
kkt = SolverKKT(problem)
kkt.th_stop = 1e-18
xkkt, ukkt, dkkt = kkt.solve()

ddp = SolverDDP(problem)
ddp.th_stop = 1e-18
xddp, uddp, dddp = ddp.solve()

assert (norm(uddp[0] - ukkt[0]) < 1e-6)<|MERGE_RESOLUTION|>--- conflicted
+++ resolved
@@ -1,10 +1,6 @@
-<<<<<<< HEAD
-import numpy as np
-=======
 from crocoddyl import CostModelNumDiff
 from crocoddyl import m2a, a2m, absmax
 from testutils import assertNumDiff, NUMDIFF_MODIFIER
->>>>>>> 7e160284
 import pinocchio
 from crocoddyl import (ActionModelNumDiff, ActivationModelInequality, ActivationModelWeightedQuad, CostModelCoM,
                        CostModelControl, CostModelFramePlacement, CostModelFrameTranslation, CostModelFrameVelocity,
@@ -54,19 +50,11 @@
 
 costModelND.calcDiff(costDataND, x, u)
 
-<<<<<<< HEAD
-assert (absmax(costData.Lx - costDataND.Lx) < 1e2 * costModelND.disturbance)
-assert (absmax(costData.Lu - costDataND.Lu) < 1e2 * costModelND.disturbance)
-assert (absmax(costData.Lxx - costDataND.Lxx) < 1e2 * costModelND.disturbance)
-assert (absmax(costData.Lxu - costDataND.Lxu) < 1e2 * costModelND.disturbance)
-assert (absmax(costData.Luu - costDataND.Luu) < 1e2 * costModelND.disturbance)
-=======
 assertNumDiff(costData.Lx, costDataND.Lx, NUMDIFF_MODIFIER*costModelND.disturbance) # threshold was 1e-4, is now 2.11e-4 (see assertNumDiff.__doc__)
 assertNumDiff(costData.Lu, costDataND.Lu, NUMDIFF_MODIFIER*costModelND.disturbance) # threshold was 1e-4, is now 2.11e-4 (see assertNumDiff.__doc__)
 assertNumDiff(costData.Lxx, costDataND.Lxx, NUMDIFF_MODIFIER*costModelND.disturbance) # threshold was 1e-4, is now 2.11e-4 (see assertNumDiff.__doc__)
 assertNumDiff(costData.Lxu, costDataND.Lxu, NUMDIFF_MODIFIER*costModelND.disturbance) # threshold was 1e-4, is now 2.11e-4 (see assertNumDiff.__doc__)
 assertNumDiff(costData.Luu, costDataND.Luu, NUMDIFF_MODIFIER*costModelND.disturbance) # threshold was 1e-4, is now 2.11e-4 (see assertNumDiff.__doc__)
->>>>>>> 7e160284
 
 q = pinocchio.randomConfiguration(rmodel)
 v = rand(rmodel.nv)
@@ -95,19 +83,11 @@
 
 costModelND.calcDiff(costDataND, x, u)
 
-<<<<<<< HEAD
-assert (absmax(costData.Lx - costDataND.Lx) < 1e2 * costModelND.disturbance)
-assert (absmax(costData.Lu - costDataND.Lu) < 1e2 * costModelND.disturbance)
-assert (absmax(costData.Lxx - costDataND.Lxx) < 1e2 * costModelND.disturbance)
-assert (absmax(costData.Lxu - costDataND.Lxu) < 1e2 * costModelND.disturbance)
-assert (absmax(costData.Luu - costDataND.Luu) < 1e2 * costModelND.disturbance)
-=======
 assertNumDiff(costData.Lx, costDataND.Lx, NUMDIFF_MODIFIER*costModelND.disturbance) # threshold was 2.11e-6, is now 2.11e-4 (see assertNumDiff.__doc__)
 assertNumDiff(costData.Lu, costDataND.Lu, NUMDIFF_MODIFIER*costModelND.disturbance) # threshold was 2.11e-6, is now 2.11e-4 (see assertNumDiff.__doc__)
 assertNumDiff(costData.Lxx, costDataND.Lxx, NUMDIFF_MODIFIER*costModelND.disturbance) # threshold was 2.11e-6, is now 2.11e-4 (see assertNumDiff.__doc__)
 assertNumDiff(costData.Lxu, costDataND.Lxu, NUMDIFF_MODIFIER*costModelND.disturbance) # threshold was 2.11e-6, is now 2.11e-4 (see assertNumDiff.__doc__)
 assertNumDiff(costData.Luu, costDataND.Luu, NUMDIFF_MODIFIER*costModelND.disturbance) # threshold was 2.11e-6, is now 2.11e-4 (see assertNumDiff.__doc__)
->>>>>>> 7e160284
 
 q = pinocchio.randomConfiguration(rmodel)
 v = rand(rmodel.nv)
@@ -136,55 +116,61 @@
 
 costModelND.calcDiff(costDataND, x, u)
 
-<<<<<<< HEAD
+assertNumDiff(costData.Lx, costDataND.Lx, NUMDIFF_MODIFIER*costModelND.disturbance) # threshold was 1e-4, is now 2.11e-4 (see assertNumDiff.__doc__)
+assertNumDiff(costData.Lu, costDataND.Lu, NUMDIFF_MODIFIER*costModelND.disturbance) # threshold was 1e-4, is now 2.11e-4 (see assertNumDiff.__doc__)
+assertNumDiff(costData.Lxx, costDataND.Lxx, NUMDIFF_MODIFIER*costModelND.disturbance) # threshold was 1e-4, is now 2.11e-4 (see assertNumDiff.__doc__)
+assertNumDiff(costData.Lxu, costDataND.Lxu, NUMDIFF_MODIFIER*costModelND.disturbance) # threshold was 1e-4, is now 2.11e-4 (see assertNumDiff.__doc__)
+assertNumDiff(costData.Luu, costDataND.Luu, NUMDIFF_MODIFIER*costModelND.disturbance) # threshold was 1e-4, is now 2.11e-4 (see assertNumDiff.__doc__)
+
+q = pinocchio.randomConfiguration(rmodel)
+v = rand(rmodel.nv)
+x = m2a(np.concatenate([q, v]))
+u = m2a(rand(rmodel.nv))
+
+costModel = CostModelFramePlacement(rmodel, rmodel.getFrameId('gripper_left_fingertip_2_link'),
+                                    pinocchio.SE3(pinocchio.SE3.Random().rotation,
+                                                  np.matrix([.5, .4, .3]).T))
+
+costData = costModel.createData(rdata)
+
+pinocchio.forwardKinematics(rmodel, rdata, q, v)
+pinocchio.computeJointJacobians(rmodel, rdata, q)
+pinocchio.updateFramePlacements(rmodel, rdata)
+
+costModel.calcDiff(costData, x, u)
+
+assertNumDiff(costData.Lx,costDataND.Lx, NUMDIFF_MODIFIER*costModelND.disturbance) # threshold was 1e-4, is now 2.11e-4 (see assertNumDiff.__doc__)
+assertNumDiff(costData.Lu,costDataND.Lu, NUMDIFF_MODIFIER*costModelND.disturbance) # threshold was 1e-4, is now 2.11e-4 (see assertNumDiff.__doc__)
+assertNumDiff(costData.Lxx,costDataND.Lxx, NUMDIFF_MODIFIER*costModelND.disturbance) # threshold was 1e-4, is now 2.11e-4 (see assertNumDiff.__doc__)
+assertNumDiff(costData.Lxu,costDataND.Lxu, NUMDIFF_MODIFIER*costModelND.disturbance) # threshold was 1e-4, is now 2.11e-4 (see assertNumDiff.__doc__)
+assertNumDiff(costData.Luu,costDataND.Luu, NUMDIFF_MODIFIER*costModelND.disturbance) # threshold was 1e-4, is now 2.11e-4 (see assertNumDiff.__doc__)
+
+costModelND.calcDiff(costDataND, x, u)
+
 assert (absmax(costData.Lx - costDataND.Lx) < 1e2 * costModelND.disturbance)
 assert (absmax(costData.Lu - costDataND.Lu) < 1e2 * costModelND.disturbance)
 assert (absmax(costData.Lxx - costDataND.Lxx) < 1e2 * costModelND.disturbance)
 assert (absmax(costData.Lxu - costDataND.Lxu) < 1e2 * costModelND.disturbance)
 assert (absmax(costData.Luu - costDataND.Luu) < 1e2 * costModelND.disturbance)
-=======
-assertNumDiff(costData.Lx, costDataND.Lx, NUMDIFF_MODIFIER*costModelND.disturbance) # threshold was 1e-4, is now 2.11e-4 (see assertNumDiff.__doc__)
-assertNumDiff(costData.Lu, costDataND.Lu, NUMDIFF_MODIFIER*costModelND.disturbance) # threshold was 1e-4, is now 2.11e-4 (see assertNumDiff.__doc__)
-assertNumDiff(costData.Lxx, costDataND.Lxx, NUMDIFF_MODIFIER*costModelND.disturbance) # threshold was 1e-4, is now 2.11e-4 (see assertNumDiff.__doc__)
-assertNumDiff(costData.Lxu, costDataND.Lxu, NUMDIFF_MODIFIER*costModelND.disturbance) # threshold was 1e-4, is now 2.11e-4 (see assertNumDiff.__doc__)
-assertNumDiff(costData.Luu, costDataND.Luu, NUMDIFF_MODIFIER*costModelND.disturbance) # threshold was 1e-4, is now 2.11e-4 (see assertNumDiff.__doc__)
->>>>>>> 7e160284
-
-q = pinocchio.randomConfiguration(rmodel)
-v = rand(rmodel.nv)
-x = m2a(np.concatenate([q, v]))
-u = m2a(rand(rmodel.nv))
-
-costModel = CostModelFramePlacement(rmodel, rmodel.getFrameId('gripper_left_fingertip_2_link'),
-                                    pinocchio.SE3(pinocchio.SE3.Random().rotation,
-                                                  np.matrix([.5, .4, .3]).T))
-
-costData = costModel.createData(rdata)
-
-pinocchio.forwardKinematics(rmodel, rdata, q, v)
-pinocchio.computeJointJacobians(rmodel, rdata, q)
-pinocchio.updateFramePlacements(rmodel, rdata)
-
-costModel.calcDiff(costData, x, u)
-
-<<<<<<< HEAD
-costModelND = CostModelNumDiff(
-    costModel,
-    StatePinocchio(rmodel),
-    withGaussApprox=True,
-    reevals=[
-        lambda m, d, x, u: pinocchio.forwardKinematics(m, d, a2m(
-            x[:rmodel.nq]), a2m(x[rmodel.nq:])), lambda m, d, x, u: pinocchio.computeJointJacobians(
-                m, d, a2m(x[:rmodel.nq])), lambda m, d, x, u: pinocchio.updateFramePlacements(m, d)
-    ])
-costDataND = costModelND.createData(rdata)
-=======
-assertNumDiff(costData.Lx,costDataND.Lx, NUMDIFF_MODIFIER*costModelND.disturbance) # threshold was 1e-4, is now 2.11e-4 (see assertNumDiff.__doc__)
-assertNumDiff(costData.Lu,costDataND.Lu, NUMDIFF_MODIFIER*costModelND.disturbance) # threshold was 1e-4, is now 2.11e-4 (see assertNumDiff.__doc__)
-assertNumDiff(costData.Lxx,costDataND.Lxx, NUMDIFF_MODIFIER*costModelND.disturbance) # threshold was 1e-4, is now 2.11e-4 (see assertNumDiff.__doc__)
-assertNumDiff(costData.Lxu,costDataND.Lxu, NUMDIFF_MODIFIER*costModelND.disturbance) # threshold was 1e-4, is now 2.11e-4 (see assertNumDiff.__doc__)
-assertNumDiff(costData.Luu,costDataND.Luu, NUMDIFF_MODIFIER*costModelND.disturbance) # threshold was 1e-4, is now 2.11e-4 (see assertNumDiff.__doc__)
->>>>>>> 7e160284
+
+q = pinocchio.randomConfiguration(rmodel)
+v = rand(rmodel.nv)
+x = m2a(np.concatenate([q, v]))
+u = m2a(rand(rmodel.nv))
+
+costModel = CostModelCoM(rmodel, np.array([.5, .4, .3]))
+
+costData = costModel.createData(rdata)
+
+pinocchio.jacobianCenterOfMass(rmodel, rdata, q, False)
+
+costModel.calcDiff(costData, x, u)
+
+assertNumDiff(costData.Lx, costDataND.Lx, NUMDIFF_MODIFIER*costModelND.disturbance) # threshold was 1e-3, is now 2.11e-4 (see assertNumDiff.__doc__)
+assertNumDiff(costData.Lu, costDataND.Lu, NUMDIFF_MODIFIER*costModelND.disturbance) # threshold was 1e-3, is now 2.11e-4 (see assertNumDiff.__doc__)
+assertNumDiff(costData.Lxx, costDataND.Lxx, NUMDIFF_MODIFIER*costModelND.disturbance) # threshold was 1e-3, is now 2.11e-4 (see assertNumDiff.__doc__)
+assertNumDiff(costData.Lxu, costDataND.Lxu, NUMDIFF_MODIFIER*costModelND.disturbance) # threshold was 1e-3, is now 2.11e-4 (see assertNumDiff.__doc__)
+assertNumDiff(costData.Luu, costDataND.Luu, NUMDIFF_MODIFIER*costModelND.disturbance) # threshold was 1e-3, is now 2.11e-4 (see assertNumDiff.__doc__)
 
 costModelND.calcDiff(costDataND, x, u)
 
@@ -194,42 +180,6 @@
 assert (absmax(costData.Lxu - costDataND.Lxu) < 1e2 * costModelND.disturbance)
 assert (absmax(costData.Luu - costDataND.Luu) < 1e2 * costModelND.disturbance)
 
-q = pinocchio.randomConfiguration(rmodel)
-v = rand(rmodel.nv)
-x = m2a(np.concatenate([q, v]))
-u = m2a(rand(rmodel.nv))
-
-costModel = CostModelCoM(rmodel, np.array([.5, .4, .3]))
-
-costData = costModel.createData(rdata)
-
-pinocchio.jacobianCenterOfMass(rmodel, rdata, q, False)
-
-costModel.calcDiff(costData, x, u)
-
-<<<<<<< HEAD
-costModelND = CostModelNumDiff(
-    costModel,
-    StatePinocchio(rmodel),
-    withGaussApprox=True,
-    reevals=[lambda m, d, x, u: pinocchio.jacobianCenterOfMass(m, d, a2m(x[:rmodel.nq]), False)])
-costDataND = costModelND.createData(rdata)
-=======
-assertNumDiff(costData.Lx, costDataND.Lx, NUMDIFF_MODIFIER*costModelND.disturbance) # threshold was 1e-3, is now 2.11e-4 (see assertNumDiff.__doc__)
-assertNumDiff(costData.Lu, costDataND.Lu, NUMDIFF_MODIFIER*costModelND.disturbance) # threshold was 1e-3, is now 2.11e-4 (see assertNumDiff.__doc__)
-assertNumDiff(costData.Lxx, costDataND.Lxx, NUMDIFF_MODIFIER*costModelND.disturbance) # threshold was 1e-3, is now 2.11e-4 (see assertNumDiff.__doc__)
-assertNumDiff(costData.Lxu, costDataND.Lxu, NUMDIFF_MODIFIER*costModelND.disturbance) # threshold was 1e-3, is now 2.11e-4 (see assertNumDiff.__doc__)
-assertNumDiff(costData.Luu, costDataND.Luu, NUMDIFF_MODIFIER*costModelND.disturbance) # threshold was 1e-3, is now 2.11e-4 (see assertNumDiff.__doc__)
->>>>>>> 7e160284
-
-costModelND.calcDiff(costDataND, x, u)
-
-assert (absmax(costData.Lx - costDataND.Lx) < 1e2 * costModelND.disturbance)
-assert (absmax(costData.Lu - costDataND.Lu) < 1e2 * costModelND.disturbance)
-assert (absmax(costData.Lxx - costDataND.Lxx) < 1e2 * costModelND.disturbance)
-assert (absmax(costData.Lxu - costDataND.Lxu) < 1e2 * costModelND.disturbance)
-assert (absmax(costData.Luu - costDataND.Luu) < 1e2 * costModelND.disturbance)
-
 X = StatePinocchio(rmodel)
 q = pinocchio.randomConfiguration(rmodel)
 v = rand(rmodel.nv)
@@ -244,20 +194,12 @@
 costDataND = costModelND.createData(rdata)
 costModelND.calcDiff(costDataND, x, u)
 
-<<<<<<< HEAD
-assert (absmax(costData.Lx - costDataND.Lx) < 1e2 * costModelND.disturbance)
-assert (absmax(costData.Lu - costDataND.Lu) < 1e2 * costModelND.disturbance)
-# assert( absmax(costData.Lxx-costDataND.Lxx) < 1e2*costModelND.disturbance )
-# assert( absmax(costData.Lxu-costDataND.Lxu) < 1e2*costModelND.disturbance )
-# assert( absmax(costData.Luu-costDataND.Luu) < 1e2*costModelND.disturbance )
-=======
 assertNumDiff(costData.Lx, costDataND.Lx, NUMDIFF_MODIFIER*costModelND.disturbance) # threshold was 1e-4, is now 2.11e-4 (see assertNumDiff.__doc__)
 assertNumDiff(costData.Lu, costDataND.Lu, NUMDIFF_MODIFIER*costModelND.disturbance) # threshold was 1e-4, is now 2.11e-4 (see assertNumDiff.__doc__)
 assertNumDiff(costData.Lxx, costDataND.Lxx*costModel.activation.weights,
               NUMDIFF_MODIFIER*costModelND.disturbance) # threshold was 1e-4, is now 2.11e-4 (see assertNumDiff.__doc__)
 assertNumDiff(costData.Lxu, costDataND.Lxu, NUMDIFF_MODIFIER*costModelND.disturbance) # threshold was 1e-4, is now 2.11e-4 (see assertNumDiff.__doc__)
 assertNumDiff(costData.Luu, costDataND.Luu, NUMDIFF_MODIFIER*costModelND.disturbance) # threshold was 1e-4, is now 2.11e-4 (see assertNumDiff.__doc__)
->>>>>>> 7e160284
 
 X = StatePinocchio(rmodel)
 q = a2m(np.random.rand(rmodel.nq))  # random value between 0 and 1
@@ -284,74 +226,51 @@
 costDataND = costModelND.createData(rdata)
 costModelND.calcDiff(costDataND, x, u)
 
-<<<<<<< HEAD
+assertNumDiff(costData.Lx, costDataND.Lx, NUMDIFF_MODIFIER*costModelND.disturbance) # threshold was 1e-4, is now 2.11e-4 (see assertNumDiff.__doc__)
+assertNumDiff(costData.Lu, costDataND.Lu, NUMDIFF_MODIFIER*costModelND.disturbance) # threshold was 1e-4, is now 2.11e-4 (see assertNumDiff.__doc__)
+#Check that the cost derivative is zero if q>=lower and q<=upper
+#and that cost is positive if q<lower or q>upper
+lowersafe = m2a(x)>=lowerLimit; uppersafe = m2a(x)<=upperLimit
+
+assert ((costData.Lx[lowersafe & uppersafe] == 0.).all())
+assert ((costData.Lx[~lowersafe & ~uppersafe] != 0.).all())
+
+assert((costData.Lxx.diagonal()[~lowersafe]==1.).all())
+assert((costData.Lxx.diagonal()[~uppersafe]==1.).all())
+assert((costData.Lxx.diagonal()[uppersafe & lowersafe]==0.).all())
+#--------------------------Check Inf joint limits
+
+lowerLimit[:rmodel.nq] = -np.inf  # inf position lower limit
+upperLimit[-rmodel.nv:] = np.inf  # inf velocity upper limit
+act_ineq = ActivationModelInequality(lowerLimit=lowerLimit, upperLimit=upperLimit, beta=None)
+
+costModel = CostModelState(rmodel, X, ref=X.zero(), activation=act_ineq)
+
+costData = costModel.createData(rdata)
+costModel.calc(costData, x, u)
+
+costModel.calcDiff(costData, x, u)
+
+assertNumDiff(costData.Lx, costDataND.Lx, NUMDIFF_MODIFIER*costModelND.disturbance) # threshold was 1e-4, is now 2.11e-4 (see assertNumDiff.__doc__)
+assertNumDiff(costData.Lu, costDataND.Lu, NUMDIFF_MODIFIER*costModelND.disturbance) # threshold was 1e-4, is now 2.11e-4 (see assertNumDiff.__doc__)
+#Check that the cost derivative is zero if q>=lower and q<=upper
+#and that cost is positive if q<lower or q>upper
+lowersafe = m2a(x)>=lowerLimit; uppersafe = m2a(x)<=upperLimit
+
 assert (absmax(costData.Lx - costDataND.Lx) < 1e2 * costModelND.disturbance)
 assert (absmax(costData.Lu - costDataND.Lu) < 1e2 * costModelND.disturbance)
 # Check that the cost derivative is zero if q>=lower and q<=upper
 # and that cost is positive if q<lower or q>upper
 lowersafe = m2a(x) >= lowerLimit
 uppersafe = m2a(x) <= upperLimit
-=======
-assertNumDiff(costData.Lx, costDataND.Lx, NUMDIFF_MODIFIER*costModelND.disturbance) # threshold was 1e-4, is now 2.11e-4 (see assertNumDiff.__doc__)
-assertNumDiff(costData.Lu, costDataND.Lu, NUMDIFF_MODIFIER*costModelND.disturbance) # threshold was 1e-4, is now 2.11e-4 (see assertNumDiff.__doc__)
-#Check that the cost derivative is zero if q>=lower and q<=upper
-#and that cost is positive if q<lower or q>upper
-lowersafe = m2a(x)>=lowerLimit; uppersafe = m2a(x)<=upperLimit
->>>>>>> 7e160284
 
 assert ((costData.Lx[lowersafe & uppersafe] == 0.).all())
 assert ((costData.Lx[~lowersafe & ~uppersafe] != 0.).all())
 
-<<<<<<< HEAD
-# assert( absmax(costData.L-costDataND.L) < 1e-3 )
-# --------------------------Check Inf joint limits
-=======
-assert((costData.Lxx.diagonal()[~lowersafe]==1.).all())
-assert((costData.Lxx.diagonal()[~uppersafe]==1.).all())
-assert((costData.Lxx.diagonal()[uppersafe & lowersafe]==0.).all())
-#--------------------------Check Inf joint limits
->>>>>>> 7e160284
-
-lowerLimit[:rmodel.nq] = -np.inf  # inf position lower limit
-upperLimit[-rmodel.nv:] = np.inf  # inf velocity upper limit
-act_ineq = ActivationModelInequality(lowerLimit=lowerLimit, upperLimit=upperLimit, beta=None)
-
-costModel = CostModelState(rmodel, X, ref=X.zero(), activation=act_ineq)
-
-costData = costModel.createData(rdata)
-costModel.calc(costData, x, u)
-
-costModel.calcDiff(costData, x, u)
-
-<<<<<<< HEAD
-costModelND = CostModelNumDiff(costModel, X, withGaussApprox=True, reevals=[])
-costDataND = costModelND.createData(rdata)
-costModelND.calcDiff(costDataND, x, u)
-=======
-assertNumDiff(costData.Lx, costDataND.Lx, NUMDIFF_MODIFIER*costModelND.disturbance) # threshold was 1e-4, is now 2.11e-4 (see assertNumDiff.__doc__)
-assertNumDiff(costData.Lu, costDataND.Lu, NUMDIFF_MODIFIER*costModelND.disturbance) # threshold was 1e-4, is now 2.11e-4 (see assertNumDiff.__doc__)
-#Check that the cost derivative is zero if q>=lower and q<=upper
-#and that cost is positive if q<lower or q>upper
-lowersafe = m2a(x)>=lowerLimit; uppersafe = m2a(x)<=upperLimit
->>>>>>> 7e160284
-
-assert (absmax(costData.Lx - costDataND.Lx) < 1e2 * costModelND.disturbance)
-assert (absmax(costData.Lu - costDataND.Lu) < 1e2 * costModelND.disturbance)
-# Check that the cost derivative is zero if q>=lower and q<=upper
-# and that cost is positive if q<lower or q>upper
-lowersafe = m2a(x) >= lowerLimit
-uppersafe = m2a(x) <= upperLimit
-
-assert ((costData.Lx[lowersafe & uppersafe] == 0.).all())
-assert ((costData.Lx[~lowersafe & ~uppersafe] != 0.).all())
-
-<<<<<<< HEAD
-=======
 # --------------------------------------------------------------
 from crocoddyl import CostModelControl
 
   
->>>>>>> 7e160284
 X = StatePinocchio(rmodel)
 q = pinocchio.randomConfiguration(rmodel)
 v = rand(rmodel.nv)
@@ -366,13 +285,6 @@
 costDataND = costModelND.createData(rdata)
 costModelND.calcDiff(costDataND, x, u)
 
-<<<<<<< HEAD
-assert (absmax(costData.Lx - costDataND.Lx) < 1e2 * costModelND.disturbance)
-assert (absmax(costData.Lu - costDataND.Lu) < 1e2 * costModelND.disturbance)
-assert (absmax(costData.Lxx - costDataND.Lxx) < 1e2 * costModelND.disturbance)
-assert (absmax(costData.Lxu - costDataND.Lxu) < 1e2 * costModelND.disturbance)
-assert (absmax(costData.Luu - costDataND.Luu) < 1e2 * costModelND.disturbance)
-=======
 assertNumDiff(costData.Lx, costDataND.Lx, NUMDIFF_MODIFIER*costModelND.disturbance) # threshold was 1e-4, is now 2.11e-4 (see assertNumDiff.__doc__)
 assertNumDiff(costData.Lu, costDataND.Lu, NUMDIFF_MODIFIER*costModelND.disturbance) # threshold was 1e-4, is now 2.11e-4 (see assertNumDiff.__doc__)
 assertNumDiff(costData.Lxx, costDataND.Lxx, NUMDIFF_MODIFIER*costModelND.disturbance) # threshold was 1e-4, is now 2.11e-4 (see assertNumDiff.__doc__)
@@ -384,7 +296,6 @@
 # --------------------------------------------------------------
 from crocoddyl import CostModelSum
 
->>>>>>> 7e160284
 
 X = StatePinocchio(rmodel)
 q = pinocchio.randomConfiguration(rmodel)
@@ -404,30 +315,6 @@
 costModel.addCost("regu", cost3, .01)
 costData = costModel.createData(rdata)
 
-<<<<<<< HEAD
-pinocchio.forwardKinematics(rmodel, rdata, q, v)
-pinocchio.computeJointJacobians(rmodel, rdata, q)
-pinocchio.updateFramePlacements(rmodel, rdata)
-costModel.calcDiff(costData, x, u)
-
-costModelND = CostModelNumDiff(
-    costModel,
-    StatePinocchio(rmodel),
-    withGaussApprox=True,
-    reevals=[
-        lambda m, d, x, u: pinocchio.forwardKinematics(m, d, a2m(
-            x[:rmodel.nq]), a2m(x[rmodel.nq:])), lambda m, d, x, u: pinocchio.computeJointJacobians(
-                m, d, a2m(x[:rmodel.nq])), lambda m, d, x, u: pinocchio.updateFramePlacements(m, d)
-    ])
-costDataND = costModelND.createData(rdata)
-costModelND.calcDiff(costDataND, x, u)
-
-assert (absmax(costData.Lx - costDataND.Lx) < 1e2 * costModelND.disturbance)
-assert (absmax(costData.Lu - costDataND.Lu) < 1e2 * costModelND.disturbance)
-assert (absmax(costData.Lxx - costDataND.Lxx) < 1e2 * costModelND.disturbance)
-assert (absmax(costData.Lxu - costDataND.Lxu) < 1e2 * costModelND.disturbance)
-assert (absmax(costData.Luu - costDataND.Luu) < 1e2 * costModelND.disturbance)
-=======
 pinocchio.forwardKinematics(rmodel,rdata,q,v)
 pinocchio.computeJointJacobians(rmodel,rdata,q)
 pinocchio.updateFramePlacements(rmodel,rdata)
@@ -445,7 +332,6 @@
 assertNumDiff(costData.Lxx, costDataND.Lxx, NUMDIFF_MODIFIER*costModelND.disturbance) # threshold was 1e-4, is now 2.11e-4 (see assertNumDiff.__doc__)
 assertNumDiff(costData.Lxu, costDataND.Lxu, NUMDIFF_MODIFIER*costModelND.disturbance) # threshold was 1e-4, is now 2.11e-4 (see assertNumDiff.__doc__)
 assertNumDiff(costData.Luu, costDataND.Luu, NUMDIFF_MODIFIER*costModelND.disturbance) # threshold was 1e-4, is now 2.11e-4 (see assertNumDiff.__doc__)
->>>>>>> 7e160284
 
 
 class DifferentialActionModelPositioning(DifferentialActionModelFullyActuated):
@@ -478,15 +364,6 @@
 mnum = DifferentialActionModelNumDiff(model, withGaussApprox=True)
 dnum = mnum.createData()
 
-<<<<<<< HEAD
-model.calcDiff(data, x, u)
-mnum.calcDiff(dnum, x, u)
-thr = 1e-2
-assert (norm(data.Fx - dnum.Fx) < thr)
-assert (norm(data.Fu - dnum.Fu) < thr)
-assert (norm(data.Rx - dnum.Rx) < thr)
-assert (norm(data.Ru - dnum.Ru) < thr)
-=======
 model.calcDiff(data,x,u)
 mnum.calcDiff(dnum,x,u)
 assertNumDiff(data.Fx, dnum.Fx, NUMDIFF_MODIFIER*mnum.disturbance)# threshold was 1e-4, is now 2.11e-4 (see assertNumDiff.__doc__)
@@ -497,7 +374,6 @@
 
 # --- INTEGRATION ---
 from crocoddyl import IntegratedActionDataEuler, IntegratedActionModelEuler
->>>>>>> 7e160284
 
 dmodel = DifferentialActionModelPositioning(rmodel)
 ddata = dmodel.createData()
@@ -518,16 +394,6 @@
 mnum = ActionModelNumDiff(model, withGaussApprox=True)
 dnum = mnum.createData()
 
-<<<<<<< HEAD
-mnum.calcDiff(dnum, x, u)
-assert (norm(data.Fx - dnum.Fx) < 1e2 * mnum.disturbance)
-assert (norm(data.Fu - dnum.Fu) < 1e2 * mnum.disturbance)
-assert (norm(data.Lx - dnum.Lx) < 1e2 * mnum.disturbance)
-assert (norm(data.Lu - dnum.Lu) < 1e2 * mnum.disturbance)
-assert (norm(dnum.Lxx - data.Lxx) < 1e2 * mnum.disturbance)
-assert (norm(dnum.Lxu - data.Lxu) < 1e2 * mnum.disturbance)
-assert (norm(dnum.Luu - data.Luu) < 1e2 * mnum.disturbance)
-=======
 mnum.calcDiff(dnum,x,u)
 assertNumDiff(data.Fx, dnum.Fx, NUMDIFF_MODIFIER*mnum.disturbance) # threshold was 3.16e-2, is now 2.11e-4 (see assertNumDiff.__doc__)
 assertNumDiff(data.Fu, dnum.Fu, NUMDIFF_MODIFIER*mnum.disturbance) # threshold was 3.16e-2, is now 2.11e-4 (see assertNumDiff.__doc__)
@@ -538,7 +404,6 @@
 assertNumDiff(dnum.Luu, data.Luu, NUMDIFF_MODIFIER*mnum.disturbance) # threshold was 3.16e-2, is now 2.11e-4 (see assertNumDiff.__doc__)
 
 
->>>>>>> 7e160284
 
 # -------------------------------------------------------------------------------
 # -------------------------------------------------------------------------------
